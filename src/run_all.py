import argparse
import json
import os
from collections import defaultdict
from functools import partial
from typing import Union

import numpy as np

from main import do_regression
<<<<<<< HEAD
from utils import ROOT, check_make_dirs, create_run_folder_name, get_logger

log = get_logger(__name__)

=======
from utils import ROOT, check_make_dirs, create_run_folder_name

>>>>>>> 91660166
RUNS_DIR = ROOT / "data" / "runs"


def run_all(
<<<<<<< HEAD
    subject: Union[str, list[str]] = "UTS02",
    n_train_stories: Union[int, list[int]] = [1, 3],
    predictor: Union[str, list[str]] = "all",
    n_delays: int = 5,
    interpolation: str = "lanczos",
=======
    subject: str,
    n_delays: int,
    predictor: str = "all",
    n_train_stories_list: list[int] = [1, 4],
>>>>>>> 91660166
):
    """Runs multiple encoding models with increasing amounts of training data
    and plots the outputs.

    The outputs are saved in the `data` dir in following structure
    data/runs/<date>-<id>/<predictor>/<subject>/<n_training_stories>/<shuffle>/<results>
    whereas results are:
        - mean_scores.npy : the mean scores across folds

    Parameters
    ----------
    subject : str or list of str
        Subject identifier
        Can be one or a list of : {"all", "UTS01", "UTS02", "UTS03", "UTS04", "UTS05", "UTS06", "UTS07", "UTS08"}
    n_train_stories : int or list of int
        Amount of training stories, can be one or multiple amounts.
    predictor : {"all", "envelope", "embeddings"}
        Run both predictors (default), or only encoding model with the envelope or
        embeddings predictor.
    n_delays : int
        How many delays are used to model the HRF. The HRF is modeled by adding
        a shifted set of duplicated features for each delay. `n_delays=5` implies
        that the the features of the stimulus are shifted concatinated 5 times
        to training/testing data.
    interpolation : {"lanczos", "average"}
        Whether to use lanczos interpolation or just average the words within a TR.
        Only applies to the 'embeddings' predictor.
    """

    # put arguments in right format
    if isinstance(subject, str):
        subjects = [subject]
    else:
        subjects = subject
    if "all" in subjects:
        subjects = [
            "UTS01",
            "UTS02",
            "UTS03",
            "UTS04",
            "UTS05",
            "UTS06",
            "UTS07",
            "UTS08",
        ]

    if isinstance(n_train_stories, int):
        n_train_stories_list = [n_train_stories]
    else:
        n_train_stories_list = n_train_stories

    if isinstance(predictor, str):
        predictors = [predictor]
    else:
        predictors = predictor
    if "all" in predictors:
        predictors = ["envelope", "embeddings"]

    # handle data folder
    folder_name = create_run_folder_name()
    base_dir = os.path.join(RUNS_DIR, folder_name)
    check_make_dirs(base_dir, isdir=True)

    # log all parameters
    config = {
        "subject_arg": subject,  # command line arguments
        "subjects": subjects,  # resolved predictors
        "predictor_arg": predictor,
        "predictors": predictors,
        "n_train_stories": n_train_stories,
        "interpolation": interpolation,
        "n_delays": n_delays,
    }
    # update results file
    params_path = os.path.join(base_dir, "params.json")
    with open(params_path, "w") as f_out:
        json.dump(config, f_out, indent=4)
    log.info(f"Written parameters to {params_path}")

    # aggregate overall max correlations and continously update in json
    results_max_agg = defaultdict(
        partial(defaultdict, partial(defaultdict, dict))
    )  # enables instantiating hierarchy of dicts without manually creating them at each level.
    results_max_path = os.path.join(base_dir, "results_max.json")
    for current_predictor in predictors:
        for current_subject in subjects:
            for shuffle in [False, True]:
                shuffle_str = "shuffled" if shuffle else "not_shuffled"
                for current_n_train_stories in n_train_stories_list:
                    output_dir = os.path.join(
                        base_dir,
                        current_predictor,
                        current_subject,
                        str(current_n_train_stories),
                        shuffle_str,
                    )
                    check_make_dirs(output_dir, verbose=False, isdir=True)
                    mean_scores, all_scores, all_weights, best_alphas = do_regression(
                        current_predictor,
                        n_stories=current_n_train_stories + 1,
                        subject=current_subject,
                        n_delays=n_delays,
                        show_results=False,
                        shuffle=shuffle,
                        interpolation=interpolation,
                    )
                    np.save(os.path.join(output_dir, "scores_mean.npy"), mean_scores)
                    for idx_fold, (scores_fold, weights_fold, best_alpha) in enumerate(
                        zip(all_scores, all_weights, best_alphas)
                    ):
                        output_dir_fold = os.path.join(output_dir, f"fold_{idx_fold}")
                        check_make_dirs(output_dir_fold, verbose=False, isdir=True)
                        np.save(
                            os.path.join(output_dir_fold, "scores.npy"),
                            scores_fold,
                        )
                        np.save(
                            os.path.join(output_dir_fold, "weights.npy"),
                            weights_fold,
                        )
                        np.save(
                            os.path.join(output_dir_fold, "best_alphas.npy"),
                            np.array(best_alpha),
                        )

                    results_max_agg[current_predictor][current_subject][
                        current_n_train_stories
                    ][shuffle_str] = mean_scores.max()

                    # update results file
                    with open(results_max_path, "w") as f_out:
                        json.dump(results_max_agg, f_out, indent=4)


if __name__ == "__main__":
    parser = argparse.ArgumentParser(
        "run_all.py",
        description="",
    )
    parser.add_argument(
        "--subject",
        nargs="+",
        type=str,
        default=["UTS02"],
        help="List of subject identifier. Can be 'all' for all subjects.",
        choices=[
            "all",
            "UTS01",
            "UTS02",
            "UTS03",
            "UTS04",
            "UTS05",
            "UTS06",
            "UTS07",
            "UTS08",
        ],
    )
    parser.add_argument(
        "--n_train_stories",
        nargs="+",
        type=int,
        default=[1, 3],
        help="Amount of training stories, can be one or multiple amounts.",
    )
    parser.add_argument(
        "--predictor",
        nargs="+",
        type=str,
        default=["all"],
        choices=["all", "embeddings", "envelope"],
        help="Predictor for the encoding model. Can be 'all' or a combination of predictors.",
    )
    parser.add_argument(
        "--n_delays",
        type=int,
        default=5,
        help="How many delays are used to model the HRF.",
    )
    parser.add_argument(
        "--interpolation",
        type=str,
        choices={"lanczos", "average"},
        default="lanczos",
        help="Interpolation method used for embeddings predictor.",
    )
    args = parser.parse_args()
    run_all(
        subject=args.subject,
<<<<<<< HEAD
        n_train_stories=args.n_train_stories,
        predictor=args.predictor,
        n_delays=args.n_delays,
        interpolation=args.interpolation,
=======
        n_delays=args.n_delays,
        predictor=args.predictor,
>>>>>>> 91660166
    )<|MERGE_RESOLUTION|>--- conflicted
+++ resolved
@@ -8,31 +8,19 @@
 import numpy as np
 
 from main import do_regression
-<<<<<<< HEAD
 from utils import ROOT, check_make_dirs, create_run_folder_name, get_logger
 
 log = get_logger(__name__)
 
-=======
-from utils import ROOT, check_make_dirs, create_run_folder_name
-
->>>>>>> 91660166
 RUNS_DIR = ROOT / "data" / "runs"
 
 
 def run_all(
-<<<<<<< HEAD
     subject: Union[str, list[str]] = "UTS02",
-    n_train_stories: Union[int, list[int]] = [1, 3],
+    n_train_stories: Union[int, list[int]] = [1, 4],
     predictor: Union[str, list[str]] = "all",
     n_delays: int = 5,
     interpolation: str = "lanczos",
-=======
-    subject: str,
-    n_delays: int,
-    predictor: str = "all",
-    n_train_stories_list: list[int] = [1, 4],
->>>>>>> 91660166
 ):
     """Runs multiple encoding models with increasing amounts of training data
     and plots the outputs.
@@ -221,13 +209,8 @@
     args = parser.parse_args()
     run_all(
         subject=args.subject,
-<<<<<<< HEAD
         n_train_stories=args.n_train_stories,
         predictor=args.predictor,
         n_delays=args.n_delays,
         interpolation=args.interpolation,
-=======
-        n_delays=args.n_delays,
-        predictor=args.predictor,
->>>>>>> 91660166
     )