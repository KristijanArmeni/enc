import argparse
import os
from pathlib import Path
from typing import Optional, Union

import cortex
import numpy as np
from matplotlib import pyplot as plt
from sklearn.model_selection import KFold

<<<<<<< HEAD
from encoders.data import load_fmri, load_wav
from encoders.features import downsample, get_embeddings, get_envelope, trim
from encoders.regression import pearsonr, ridge_regression
from encoders.utils import get_logger, lanczosinterp2D, load_config, make_delayed
=======
from data import load_fmri, load_wav
from features import downsample, get_embeddings, get_envelope, trim
from regression import pearsonr, ridge_regression, ridge_regression_huth
from utils import get_logger, lanczosinterp2D, load_config, make_delayed
>>>>>>> 014a93d9

log = get_logger(__name__)
cfg = load_config()

DATADIR = Path(cfg["DATA_DIR"])
STORIES = cfg["STORIES"]
WAV_DIR = "stimuli"
CACHE_DIR = Path(cfg["CACHE_DIR"])


def load_envelope_data(
    story: str,
    tr_len: float,
    y_data: np.ndarray,
    use_cache: bool = True,
) -> np.ndarray:
    path_cache_x = Path(CACHE_DIR, "envelope_data", f"{story}_{tr_len}_X.npy")
    if Path.exists(path_cache_x) and use_cache:
        log.info(f"Loading from cache: {path_cache_x}")
        return np.load(path_cache_x)
    elif use_cache:
        log.info(f"No data found in cache: {path_cache_x}")

    n_trs = y_data.shape[0]

    sfreq, wav_data = load_wav(story)

    wav_data = np.mean(wav_data, axis=1)

    X_envelope = get_envelope(wav_data)
    X_trimmed = trim(X_envelope, sfreq)
    X_data = downsample(X_trimmed, sfreq, tr_len, n_trs)
    X_data = X_data[:, np.newaxis]

    if use_cache:
        os.makedirs(Path(CACHE_DIR, "envelope_data"), exist_ok=True)
        np.save(path_cache_x, X_data)
        log.info("Cached results.")
    return X_data


def load_sm1000_data(
    story: str, tr_len: float, y_data: np.ndarray, start_trim: float = 10.0
) -> np.ndarray:
    data, starts, stops = get_embeddings(story)

    # get 'mean word position'
    t_word = (starts + stops) / 2

    n_trs = y_data.shape[0]

    # get starting word index for each tr
    # first 10 seconds of the fMRI data is trimmed
    data_word_starts = [
        sum(t_word < idx_tr * tr_len + start_trim) for idx_tr in range(n_trs + 1)
    ]

    X_data = np.empty((n_trs, data.shape[1]))
    for idx_tr, (idx_start, idx_end) in enumerate(
        zip(data_word_starts[:-1], data_word_starts[1:])
    ):
        if idx_start == idx_end:
            # no word in tr
            X_data[idx_tr] = 0
        else:
            # average words occuring in tr
            X_data[idx_tr] = np.mean(data[idx_start:idx_end], axis=0)

    return X_data


def downsample_embeddings_lanczos(
    embeddings: np.ndarray,
    starts: np.ndarray,
    stops: np.ndarray,
    n_trs: int,
    tr_len: float,
    start_trim: float = 10.0,
) -> np.ndarray:
    word_times = (starts + stops) / 2
    tr_times = np.arange(n_trs) * tr_len + start_trim + tr_len / 2.0
    downsampled_embeddings = lanczosinterp2D(embeddings, word_times, tr_times, window=3)
    return downsampled_embeddings


def load_data_dict(
    stories: list[str],
    subject: str,
    predictor: str,
    interpolation: str,
    shuffle: bool,
    tr_len: float,
    n_delays: int,
    use_cache: bool,
) -> tuple[dict[str, np.ndarray], dict[str, np.ndarray]]:
    X_data_dict = dict()
    y_data_dict = dict()
    for story in stories:
        y_data = load_fmri(story, subject)
        if shuffle:
            y_data = np.random.permutation(y_data)

        if predictor == "embeddings":
            if interpolation == "lanczos":
                data, starts, stops = get_embeddings(story)
                X_data = downsample_embeddings_lanczos(
                    data, starts, stops, y_data.shape[0], tr_len
                )
            elif interpolation == "average":
                X_data = load_sm1000_data(story, tr_len, y_data)
            X_data = make_delayed(X_data, np.arange(1, n_delays + 1), circpad=False)

        elif predictor == "envelope":
            X_data = load_envelope_data(story, tr_len, y_data, use_cache)
            X_data = make_delayed(X_data, np.arange(1, n_delays + 1), circpad=False)

        elif predictor == "embeddings_huth":
            X_data = np.load(f"/Volumes/opt/enc/data/embeddings_huth/{story}.npy")
            X_data = make_delayed(X_data, np.arange(1, n_delays + 1), circpad=False)

        assert X_data.shape[0] == y_data.shape[0], (
            f"X.shape={X_data.shape} and y.shape={y_data.shape} for {story} do not match "
        )

        X_data_dict[story] = X_data
        y_data_dict[story] = y_data

    return X_data_dict, y_data_dict


def do_loocv_regression(
    predictor: str = "embeddings",
    stories: list[str] = STORIES,
    n_train_stories: Optional[int] = None,
    subject: str = "UTS02",
    tr_len: float = 2.0,
    n_delays: int = 4,
    interpolation: str = "lanczos",
    ridge_implementation: str = "ridge_huth",
    alphas: Optional[np.ndarray] = None,
    use_cache: bool = True,
    shuffle: bool = False,
) -> tuple[
    np.ndarray, list[np.ndarray], list[np.ndarray], list[Union[float, np.ndarray]]
]:
    # 1. choose stories
    # the order of stories is determined in config.yaml or via the argument.
    if n_train_stories is None:
        n_train_stories = len(stories) - 1
    stories = stories[: (n_train_stories + 1)]

    # 2. load all data
    X_data_dict, y_data_dict = load_data_dict(
        stories,
        subject,
        predictor,
        interpolation,
        shuffle,
        tr_len,
        n_delays,
        use_cache,
    )

    kf = KFold(n_splits=len(stories))

    # result arrays
    scores_list = list()
    weights_list = list()
    best_alphas_list = list()
    for fold, (train_indices, test_indices) in enumerate(kf.split(stories)):
        log.info(f"Fold {fold}")

        curr_train_stories = [stories[idx] for idx in train_indices]
        curr_test_stories = [stories[idx] for idx in test_indices]

        log.info(f"{fold} | Running Regression")
<<<<<<< HEAD
        scores, weights, best_alphas = ridge_regression(
            train_stories=curr_train_stories,
            test_stories=curr_test_stories,
            X_data_dict=X_data_dict,
            y_data_dict=y_data_dict,
            score_fct=pearsonr,  # type: ignore
            alphas=alphas,
        )
=======
        if ridge_implementation == "ridge_huth":
            scores, weights, best_alphas = ridge_regression_huth(
                train_stories=curr_train_stories,
                test_stories=curr_test_stories,
                X_data_dict=X_data_dict,
                y_data_dict=y_data_dict,
                score_fct=pearsonr,
                alphas=alphas,
            )
        else:
            scores, weights, best_alphas = ridge_regression(
                train_stories=curr_train_stories,
                test_stories=curr_test_stories,
                X_data_dict=X_data_dict,
                y_data_dict=y_data_dict,
                score_fct=pearsonr,
                alphas=alphas,
            )
>>>>>>> 014a93d9
        log.info(f"{fold} | Mean corr: {scores.mean()}")
        log.info(f"{fold} | Max corr : {scores.max()}")

        scores_list.append(scores)
        weights_list.append(weights)
        best_alphas_list.append(best_alphas)

    # aggregate scores
    mean_scores = np.mean(scores_list, axis=0)

    return mean_scores, scores_list, weights_list, best_alphas_list


def do_simple_regression(
    predictor: str = "embeddings",
    stories: list[str] = STORIES,
    n_train_stories: Optional[int] = None,
    test_story: Optional[str] = None,
    n_repeats: int = 5,
    subject: str = "UTS02",
    tr_len: float = 2.0,
    n_delays: int = 4,
    interpolation: str = "lanczos",
    ridge_implementation: str = "ridge_huth",
    use_cache: bool = True,
    shuffle: bool = False,
    seed: Optional[int] = 123,
) -> tuple[
    np.ndarray, list[np.ndarray], list[np.ndarray], list[Union[float, np.ndarray]]
]:
    """Run regression for n_repeats and return results.

    Parameters
    ----------
    predictor : {"envelope", "embeddings", "embeddings_huth"}
        Which predictor to use for the regression. "envelope": audio envelope that
        participants heard. "embeddings": embeddings computed from the words that
        participants heard. "embeddings_huth": embeddings which were used in the
        huth paper (https://www.nature.com/articles/s41597-023-02437-z)
    stories: list[str], default=STORIES
        Pool of stories, the default is determined by the config.yaml
    n_train_stories: int, optional
        The amount of training stories sampled from `stories`, if this is `None` will use all except one story.
    test_story : str or `None`, default=`None`
        The story on which the regression models will be tested.
        If `None`, the test story will be randomly selected from the pool of stories.
    n_repeats : int, default=5
        If `strategy="simple"`, determines how often regression is repeated on a different train/test set.
    subject : {"UTS01", "UTS02", "UTS03", "UTS04", "UTS05", "UTS06", "UTS07", "UTS08"}, default="UTS02"
        Subject identifier
    tr_len: float, default=2.0
        Length of tr-windows used to sample fMRI data.
    n_delays: int, default=4
        How many delays are used to model the HRF, which is modeled by adding
        a shifted set of duplicated features for each delay. `n_delays=5` implies
        that the the features of the stimulus are shifted concatinated 5 times
        to training/testing data.
    interpolation : {"lanczos", "average"}, default="lanczos"
        Whether to use lanczos interpolation or just average the words within a TR.
        Only applies to the 'embeddings' predictor.
    ridge_implementation : {"ridgeCV", "ridge_huth"}, default="ridge_huth"
        Which implementation of ridge regression to use. "ridgeCV" uses the RidgeCV function from sklearn.
        "ridge_huth" uses the implementation from the Huth lab codebase which applies SVD to the data matrix and computes correlation scores with bootstrapping.
    alphas : np.ndarray or `None`, default = `None`
        Array of alpha values to optimize over. If `None`, will choose
        default value of the regression function.
    use_cache: bool, default=True
        Whether the cache is used for `envelope` features.
    shuffle: bool, default=False
        Whether to shuffle the predictors (features).
    seed: int | None, default=123
        Seed determining sampling of stories.

    Returns
    -------
    mean_scores : np.ndarray
        The mean prediction scores for each repeat.
    scores_list : list of np.ndarray
        The scores for each repeat.
    weights : list of np.ndarray
        The regression weights for each repeat.
    alphas : list of float or list of np.ndarray
        The best alphas for each voxel, for each repeat.
    """

    if n_train_stories is None:
        n_train_stories = len(stories) - 1

    if test_story is not None:
        try:
            stories.remove(test_story)
        except ValueError as e:
            log.critical(f"test_story: {test_story} is not in the pool of all stories.")
            raise e

    rng = np.random.default_rng(seed=seed)

    # data dicts
    X_data_dict = dict()
    y_data_dict = dict()
    # result arrays
    scores_list = list()
    weights_list = list()
    best_alphas_list = list()
    for repeat in range(n_repeats):
        log.info(f"Repeat {repeat}")

        # 1. choose stories to sample for this repeat
        if test_story is None:
            curr_all_stories: list[str] = rng.choice(
                stories, size=n_train_stories + 1, replace=False
            ).tolist()
            curr_train_stories = curr_all_stories[:-1]
            curr_test_stories = curr_all_stories[-1:]
        else:
            curr_train_stories = rng.choice(
                stories, size=n_train_stories, replace=False
            ).tolist()
            curr_test_stories = [test_story]
            curr_all_stories = [*curr_train_stories, *curr_test_stories]

        # 2. load data for stories
        stories_to_load = list(
            set(curr_all_stories).difference(set(X_data_dict.keys()))
        )
        if len(stories_to_load) > 0:
            log.info(f"{repeat} | Loading data")
            X_data_dict_new, y_data_dict_new = load_data_dict(
                stories_to_load,
                subject,
                predictor,
                interpolation,
                shuffle,
                tr_len,
                n_delays,
                use_cache,
            )
            X_data_dict.update(X_data_dict_new)
            y_data_dict.update(y_data_dict_new)

        # 3. run regression
        log.info(f"{repeat} | Running Regression")
<<<<<<< HEAD
        scores, weights, best_alphas = ridge_regression(
            train_stories=curr_train_stories,
            test_stories=curr_test_stories,
            X_data_dict=X_data_dict,
            y_data_dict=y_data_dict,
            score_fct=pearsonr,  # type: ignore
        )
=======
        if ridge_implementation == "ridge_huth":
            scores, weights, best_alphas = ridge_regression_huth(
                train_stories=curr_train_stories,
                test_stories=curr_test_stories,
                X_data_dict=X_data_dict,
                y_data_dict=y_data_dict,
                score_fct=pearsonr,
            )
        else:
            scores, weights, best_alphas = ridge_regression(
                train_stories=curr_train_stories,
                test_stories=curr_test_stories,
                X_data_dict=X_data_dict,
                y_data_dict=y_data_dict,
                score_fct=pearsonr,
            )
>>>>>>> 014a93d9
        log.info(f"{repeat} | Mean corr: {scores.mean()}")
        log.info(f"{repeat} | Max corr : {scores.max()}")

        # 4. append results
        scores_list.append(scores)
        weights_list.append(weights)
        best_alphas_list.append(best_alphas)

    # aggregate scores
    mean_scores = np.mean(scores_list, axis=0)

    return mean_scores, scores_list, weights_list, best_alphas_list


def do_regression(
    strategy: str = "loocv",
    predictor: str = "embeddings",
    stories: list[str] = STORIES,
    n_train_stories: Optional[int] = None,
    test_story: Optional[str] = None,
    n_repeats: int = 5,
    subject: str = "UTS02",
    tr_len: float = 2.0,
    n_delays: int = 4,
    interpolation: str = "lanczos",
    ridge_implementation: str = "ridge_huth",
    use_cache: bool = True,
    shuffle: bool = False,
    seed: Optional[int] = 123,
    show_results: bool = True,
) -> tuple[
    np.ndarray, list[np.ndarray], list[np.ndarray], list[Union[float, np.ndarray]]
]:
    """Runs regression.

    Parameters
    ----------
    strategy : {"loocv", "simple"}, default="loocv"
        `loocv` uses leave-one-out cross-validation for n_stories. The stories are determined by the
        order of the `stories` parameter or its default value in `config.yaml`.
        `simple` computes the regression for a train/test split containing n_stories within each repeat.
        Stories are sampled randomly for each repeat.
    predictor : {"envelope", "embeddings", "embeddings_huth"}
        Which predictor to use for the regression. "envelope": audio envelope that
        participants heard. "embeddings": embeddings computed from the words that
        participants heard. "embeddings_huth": embeddings which were used in the
        huth paper (https://www.nature.com/articles/s41597-023-02437-z)
    stories: list[str], default=STORIES
        Pool of stories, the default is determined by the config.yaml
    n_train_stories: int, optional
        The amount of training stories sampled from `stories`, if this is `None` will use all except one story.
    test_story : str or `None`, default=`None`
        Only used if `strategy="simple"`. The story on which the regression models will be tested.
        If `None`, the test story will be randomly selected from the pool of stories.
    n_repeats : int, default=5
        Only used if `strategy="simple"`. Determines how often regression is repeated on a different train/test set.
    subject : {"UTS01", "UTS02", "UTS03", "UTS04", "UTS05", "UTS06", "UTS07", "UTS08"}, default="UTS02"
        Subject identifier
    tr_len: float, default=2.0
        Length of tr-windows used to sample fMRI data.
    n_delays: int, default=4
        How many delays are used to model the HRF, which is modeled by adding
        a shifted set of duplicated features for each delay. `n_delays=5` implies
        that the the features of the stimulus are shifted concatinated 5 times
        to training/testing data.
    interpolation: {"lanczos", "average"}, default="lanczos"
        Whether to use lanczos interpolation or just average the words within a TR.
        Only applies to the 'embeddings' predictor.
    ridge_implementation: {"ridgeCV", "ridge_huth"}, default="ridge_huth"
        Which implementation of ridge regression to use. "ridgeCV" uses the RidgeCV function from sklearn.
        "ridge_huth" uses the implementation from the Huth lab codebase which applies SVD to the data matrix and computes correlation scores with bootstrapping.
    use_cache: bool, default=True
        Whether the cache is used for `envelope` features.
    shuffle: bool, default=False
        Whether to shuffle the predictors (features).
    seed: int | None, default=123
        Seed determining sampling of stories
    show_results: bool, default=True
        Create a plot showing the results in pycortex.


    Returns
    -------
    mean_scores : np.ndarray
        The mean prediction scores for each repeat/split.
    scores_list : list of np.ndarray
        The scores for each repeat/split.
    weights : list of np.ndarray
        The regression weights for each repeat/split.
    alphas : list of float or list of np.ndarray
        The best alphas for each voxel, for each repeat/split.
    """

    if n_train_stories is None:
        n_train_stories = len(stories) - 1

    if strategy == "loocv":
        mean_scores, all_scores, all_weights, best_alphas = do_loocv_regression(
            predictor=predictor,
            stories=stories,
            n_train_stories=n_train_stories,
            subject=subject,
            tr_len=tr_len,
            n_delays=n_delays,
            interpolation=interpolation,
            ridge_implementation=ridge_implementation,
            use_cache=use_cache,
            shuffle=shuffle,
        )
    elif strategy == "simple":
        mean_scores, all_scores, all_weights, best_alphas = do_simple_regression(
            predictor=predictor,
            stories=stories,
            n_train_stories=n_train_stories,
            test_story=test_story,
            subject=subject,
            tr_len=tr_len,
            n_delays=n_delays,
            interpolation=interpolation,
            ridge_implementation=ridge_implementation,
            use_cache=use_cache,
            shuffle=shuffle,
            n_repeats=n_repeats,
            seed=seed,
        )
    else:
        raise ValueError(f"Invalid regression strategy: {strategy}")

    if show_results:
        plt.plot(mean_scores)
        plt.show()
    log.info(f"Mean correlation (averages across splits) (r): {mean_scores.mean()}")
    log.info(f"Max  correlation (averaged across splits) (r): {mean_scores.max()}")

    if show_results:
        vol_data = cortex.Volume(
            mean_scores, subject, f"{subject}_auto", vmin=0, vmax=0.5, cmap="inferno"
        )

        cortex.quickshow(vol_data)
        plt.title(f"{subject} {predictor} performance.")
        plt.show()
        plt.savefig(
            os.path.join("data", f"{predictor}_{subject}_{n_train_stories}.png")
        )
        # save the plot
        _ = cortex.quickflat.make_png(
            os.path.join("data", f"{predictor}_{strategy}_{subject}.png"),
            vol_data,
            recache=False,
        )
        # without print statement the plot does not show up.
        print("Done")
    return mean_scores, all_scores, all_weights, best_alphas


if __name__ == "__main__":
    parser = argparse.ArgumentParser(description="A program to run a ")
    parser.add_argument(
        "strategy",
        choices=["simple", "loocv"],
        help="The predictor",
    )
    parser.add_argument(
        "predictor",
        choices=["embeddings", "envelope", "embeddings_huth"],
        help="The predictor",
    )
    parser.add_argument(
        "--n_train_stories",
        default=5,
        type=int,
        help="How many stories are used. Averages LOO results.",
    )
    parser.add_argument(
        "--n_repeats",
        default=5,
        type=int,
        help=(
            "Only used if `strategy='simple'`. Determines how often regression"
            " is repeated on a different train/test set."
        ),
    )
    parser.add_argument(
        "--subject",
        default="UTS02",
        type=str,
        help="Subject identifier in the downloaded dataset.",
    )
    parser.add_argument(
        "--not_use_cache",
        action="store_true",
        help="Disable cache for feature commputation.",
    )
    parser.add_argument(
        "--interpolation_method",
        default="lanczos",
        choices=["lanczos", "average"],
        help="Interpolation method for embeddings.",
    )
    parser.add_argument(
        "--ridge_implementation",
        default="ridge_huth",
        choices=["ridgeCV", "ridge_huth"],
        help="Which implementation of ridge regression to use.",
    )
    parser.add_argument(
        "--n_delays",
        default=4,
        type=int,
        help="Delays to model the HRF.",
    )

    args = parser.parse_args()
    do_regression(
        strategy=args.strategy,
        predictor=args.predictor,
        n_train_stories=args.n_train_stories,
        n_repeats=args.n_repeats,
        subject=args.subject,
        interpolation=args.interpolation_method,
        ridge_implementation=args.ridge_implementation,
        use_cache=not args.not_use_cache,
        n_delays=args.n_delays,
    )<|MERGE_RESOLUTION|>--- conflicted
+++ resolved
@@ -8,17 +8,10 @@
 from matplotlib import pyplot as plt
 from sklearn.model_selection import KFold
 
-<<<<<<< HEAD
 from encoders.data import load_fmri, load_wav
 from encoders.features import downsample, get_embeddings, get_envelope, trim
-from encoders.regression import pearsonr, ridge_regression
+from encoders.regression import pearsonr, ridge_regression, ridge_regression_huth
 from encoders.utils import get_logger, lanczosinterp2D, load_config, make_delayed
-=======
-from data import load_fmri, load_wav
-from features import downsample, get_embeddings, get_envelope, trim
-from regression import pearsonr, ridge_regression, ridge_regression_huth
-from utils import get_logger, lanczosinterp2D, load_config, make_delayed
->>>>>>> 014a93d9
 
 log = get_logger(__name__)
 cfg = load_config()
@@ -195,23 +188,13 @@
         curr_test_stories = [stories[idx] for idx in test_indices]
 
         log.info(f"{fold} | Running Regression")
-<<<<<<< HEAD
-        scores, weights, best_alphas = ridge_regression(
-            train_stories=curr_train_stories,
-            test_stories=curr_test_stories,
-            X_data_dict=X_data_dict,
-            y_data_dict=y_data_dict,
-            score_fct=pearsonr,  # type: ignore
-            alphas=alphas,
-        )
-=======
         if ridge_implementation == "ridge_huth":
             scores, weights, best_alphas = ridge_regression_huth(
                 train_stories=curr_train_stories,
                 test_stories=curr_test_stories,
                 X_data_dict=X_data_dict,
                 y_data_dict=y_data_dict,
-                score_fct=pearsonr,
+                score_fct=pearsonr,  # type: ignore
                 alphas=alphas,
             )
         else:
@@ -220,10 +203,9 @@
                 test_stories=curr_test_stories,
                 X_data_dict=X_data_dict,
                 y_data_dict=y_data_dict,
-                score_fct=pearsonr,
+                score_fct=pearsonr,  # type: ignore
                 alphas=alphas,
             )
->>>>>>> 014a93d9
         log.info(f"{fold} | Mean corr: {scores.mean()}")
         log.info(f"{fold} | Max corr : {scores.max()}")
 
@@ -366,22 +348,13 @@
 
         # 3. run regression
         log.info(f"{repeat} | Running Regression")
-<<<<<<< HEAD
-        scores, weights, best_alphas = ridge_regression(
-            train_stories=curr_train_stories,
-            test_stories=curr_test_stories,
-            X_data_dict=X_data_dict,
-            y_data_dict=y_data_dict,
-            score_fct=pearsonr,  # type: ignore
-        )
-=======
         if ridge_implementation == "ridge_huth":
             scores, weights, best_alphas = ridge_regression_huth(
                 train_stories=curr_train_stories,
                 test_stories=curr_test_stories,
                 X_data_dict=X_data_dict,
                 y_data_dict=y_data_dict,
-                score_fct=pearsonr,
+                score_fct=pearsonr,  # type: ignore
             )
         else:
             scores, weights, best_alphas = ridge_regression(
@@ -389,9 +362,8 @@
                 test_stories=curr_test_stories,
                 X_data_dict=X_data_dict,
                 y_data_dict=y_data_dict,
-                score_fct=pearsonr,
+                score_fct=pearsonr,  # type: ignore
             )
->>>>>>> 014a93d9
         log.info(f"{repeat} | Mean corr: {scores.mean()}")
         log.info(f"{repeat} | Max corr : {scores.max()}")
 
