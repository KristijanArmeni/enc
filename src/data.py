"""
module for loading fMRI data and features and the like
"""

<<<<<<< HEAD
import re
from pathlib import Path

import numpy as np
import pandas as pd

from utils import load_config

cfg = load_config()
DATADIR = Path(cfg["DATA_DIR"])
STORIES = cfg["STORIES"]

=======
from pathlib import Path
from typing import Tuple
>>>>>>> f4709b11

import h5py
import numpy as np
from scipy.io import wavfile

from .utils import get_logger, load_config

WAV_DIR = "stimuli"

log = get_logger(__name__)


def load_wav(story: str) -> Tuple[int, np.ndarray]:
    """Load wav file. Return ndarray with shape [samples, channels]."""
    config = load_config()

    wav_path = Path(config["DATA_DIR"], WAV_DIR, f"{story}.wav")
    sample_rate, wav = wavfile.read(wav_path)
    log.info(
        f"{story}.wav"
        f" | channels: {wav.shape[1]}"
        f" | length {wav.shape[0] / sample_rate}s"
    )
    return sample_rate, wav


def load_textgrid(story: str):

    textgrid_dir = DATADIR / "derivative" / "TextGrids"
    fn = textgrid_dir / f"{story}.TextGrid"

    with open(fn, "r") as f:
        lines = [e.strip("\n").strip() for e in f.readlines()]

    # find mathc using re.match
    start = float(lines[3].strip("xmin = ").strip())
    stop = float(lines[4].strip("xmax = ").strip())

    assert stop > start

    # find interval tiers
    interval_tiers = []
    tier_names = {}
    tier_n = []
    tier_starts = []
    for i, line in enumerate(lines):
        if re.match(r'class = "IntervalTier"', line):
            interval_tiers.append(i)
        if re.match(r"name = ", line):
            name = line.split('"')[1]
            tier_names[name] = i
        if re.match(r"intervals: size = ", line):
            tier_n.append(int(line.split(" ")[-1]))
            tier_starts.append(i + 1)

    # find the tier with the words
    phone_start, word_start = tier_starts
    phone_stop = phone_start + tier_n[0] * 4
    word_stop = word_start + tier_n[1] * 4
    phone_tier = np.array(lines[phone_start:phone_stop])
    word_tier = np.array(lines[word_start:word_stop])

    out = {n: None for n in tier_names.keys()}

    def find_tiers(tier_array):
        starttimes = tier_array[1::4]
        stoptimes = tier_array[2::4]
        textstrings = tier_array[3::4]

        starttimes = [float(e.strip("xmin = ").strip()) for e in starttimes]
        stoptimes = [float(e.strip("xmax = ").strip()) for e in stoptimes]
        textstrings = [e.strip("text = ").strip('"') for e in textstrings]

        assert (
            len(starttimes) == len(stoptimes) == len(textstrings)
        ), f"{len(starttimes)}, {len(stoptimes)}, {len(textstrings)}"

        return starttimes, stoptimes, textstrings

    phones_start, phones_stop, phones = find_tiers(phone_tier)
    phone_dict = {"start": phones_start, "stop": phones_stop, "text": phones}

    words_start, words_stop, words = find_tiers(word_tier)
    word_dict = {"start": words_start, "stop": words_stop, "text": words}

    colnames = ["start", "stop", "text"]
    out["phone"] = pd.DataFrame(phone_dict, columns=colnames)
    out["word"] = pd.DataFrame(word_dict, columns=colnames)

    return lines


def load_fmri(story: str, subject: str) -> np.ndarray:
    """Load fMRI data. Return ndarray with shape [time, voxels]."""
    config = load_config()

    subject_dir = Path(config["DATA_DIR"], f"derivative/preprocessed_data/{subject}")
    resp_path = Path(subject_dir, f"{story}.hf5")
    hf = h5py.File(resp_path, "r")
    log.info(
        f"{story}.hf5"
        f"{subject}"
        f" | time: {hf['data'].shape[0]}"
        f" | voxels: {hf['data'].shape[1]}"
    )
    return np.array(hf["data"][:])  # type: ignore<|MERGE_RESOLUTION|>--- conflicted
+++ resolved
@@ -2,40 +2,29 @@
 module for loading fMRI data and features and the like
 """
 
-<<<<<<< HEAD
 import re
 from pathlib import Path
-
-import numpy as np
-import pandas as pd
-
-from utils import load_config
-
-cfg = load_config()
-DATADIR = Path(cfg["DATA_DIR"])
-STORIES = cfg["STORIES"]
-
-=======
-from pathlib import Path
 from typing import Tuple
->>>>>>> f4709b11
 
 import h5py
 import numpy as np
+import pandas as pd
 from scipy.io import wavfile
 
-from .utils import get_logger, load_config
-
-WAV_DIR = "stimuli"
+from utils import get_logger, load_config
 
 log = get_logger(__name__)
+cfg = load_config()
+
+DATADIR = Path(cfg["DATA_DIR"])
+STORIES = cfg["STORIES"]
+WAV_DIR = "stimuli"
 
 
 def load_wav(story: str) -> Tuple[int, np.ndarray]:
     """Load wav file. Return ndarray with shape [samples, channels]."""
-    config = load_config()
 
-    wav_path = Path(config["DATA_DIR"], WAV_DIR, f"{story}.wav")
+    wav_path = Path(DATADIR, WAV_DIR, f"{story}.wav")
     sample_rate, wav = wavfile.read(wav_path)
     log.info(
         f"{story}.wav"
@@ -113,9 +102,8 @@
 
 def load_fmri(story: str, subject: str) -> np.ndarray:
     """Load fMRI data. Return ndarray with shape [time, voxels]."""
-    config = load_config()
 
-    subject_dir = Path(config["DATA_DIR"], f"derivative/preprocessed_data/{subject}")
+    subject_dir = Path(DATADIR, f"derivative/preprocessed_data/{subject}")
     resp_path = Path(subject_dir, f"{story}.hf5")
     hf = h5py.File(resp_path, "r")
     log.info(
